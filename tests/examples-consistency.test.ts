import { describe, it, expect, beforeAll } from 'vitest';
import * as path from 'path';
import { fileURLToPath, pathToFileURL } from 'url';
import type { Map as LeafletMap, Marker as LeafletMarker } from 'leaflet';
import type { PNG } from 'pngjs';
import L from '../src/index.js';
import { analyzePng } from './helpers/png-analysis.js';
import { ensureTileFixture } from './helpers/tile-fixture.js';

const __filename = fileURLToPath(import.meta.url);
const __dirname = path.dirname(__filename);
const rootDir = path.join(__dirname, '..');
const docsDir = path.join(rootDir, 'docs');

interface ExampleConfig {
  id: string;
  width: number;
  height: number;
  setup: (leaflet: typeof L, map: LeafletMap) => void;
}

let examples: ExampleConfig[] = [];

const MarkerClass = (L as any).Marker as new (...args: any[]) => LeafletMarker;

function waitForMap(map: LeafletMap): Promise<void> {
  return new Promise((resolve) => {
    map.whenReady(() => {
      // Allow a microtask for layers to attach DOM elements
      setTimeout(resolve, 0);
    });
  });
}

async function waitForTiles(map: LeafletMap, timeoutMs = 10000): Promise<void> {
  const layers: any[] = Object.values((map as any)._layers ?? {});
  const tileLayers = layers.filter((layer) => typeof layer.getTileUrl === 'function');

  await Promise.all(tileLayers.map((layer) => new Promise<void>((resolve, reject) => {
    const isLoaded = !layer._loading && (!Number.isFinite(layer._tilesToLoad) || layer._tilesToLoad === 0);
    if (isLoaded) {
      resolve();
      return;
    }

    const timer = setTimeout(() => {
      cleanup();
      reject(new Error('Timed out waiting for tile layer to load'));
    }, timeoutMs);

    const handleLoad = () => {
      cleanup();
      resolve();
    };

    const handleError = (event: any) => {
      cleanup();
      const tileUrl = event?.tile?.src || event?.coords;
      reject(new Error(`Tile failed to load: ${tileUrl ?? 'unknown tile'}`));
    };

    const cleanup = () => {
      clearTimeout(timer);
      layer.off('load', handleLoad);
      layer.off('tileerror', handleError);
    };

    layer.on('load', handleLoad);
    layer.on('tileerror', handleError);
  })));
}

function getMarkers(map: LeafletMap): LeafletMarker[] {
  const layers: any[] = Object.values((map as any)._layers ?? {});
  return layers.filter((layer) => MarkerClass && layer instanceof MarkerClass);
}

function countDifferingPixels(pngA: PNG, pngB: PNG, tolerance = 0): number {
  if (pngA.width !== pngB.width || pngA.height !== pngB.height) {
    throw new Error('PNG dimensions must match to compare pixel differences');
  }

  let diffCount = 0;
  for (let i = 0; i < pngA.data.length; i += 4) {
    const dr = Math.abs(pngA.data[i] - pngB.data[i]);
    const dg = Math.abs(pngA.data[i + 1] - pngB.data[i + 1]);
    const db = Math.abs(pngA.data[i + 2] - pngB.data[i + 2]);
    const da = Math.abs(pngA.data[i + 3] - pngB.data[i + 3]);

    if (dr > tolerance || dg > tolerance || db > tolerance || da > tolerance) {
      diffCount++;
    }
  }

  return diffCount;
}

<<<<<<< HEAD
interface DiffBounds {
  minX: number;
  minY: number;
  maxX: number;
  maxY: number;
}

function boundingBoxOfDifferences(pngA: PNG, pngB: PNG, tolerance = 0): DiffBounds | null {
  if (pngA.width !== pngB.width || pngA.height !== pngB.height) {
    throw new Error('PNG dimensions must match to compare pixel differences');
  }

  let minX = Infinity;
  let minY = Infinity;
  let maxX = -Infinity;
  let maxY = -Infinity;

  for (let y = 0; y < pngA.height; y++) {
    for (let x = 0; x < pngA.width; x++) {
      const idx = (y * pngA.width + x) * 4;
      const dr = Math.abs(pngA.data[idx] - pngB.data[idx]);
      const dg = Math.abs(pngA.data[idx + 1] - pngB.data[idx + 1]);
      const db = Math.abs(pngA.data[idx + 2] - pngB.data[idx + 2]);
      const da = Math.abs(pngA.data[idx + 3] - pngB.data[idx + 3]);

      if (dr > tolerance || dg > tolerance || db > tolerance || da > tolerance) {
        if (x < minX) minX = x;
        if (y < minY) minY = y;
        if (x > maxX) maxX = x;
        if (y > maxY) maxY = y;
      }
    }
  }

  if (!Number.isFinite(minX) || !Number.isFinite(minY) || !Number.isFinite(maxX) || !Number.isFinite(maxY)) {
    return null;
  }

  return { minX, minY, maxX, maxY };
}

function boundingBoxOfDifferencesInRegion(
  pngA: PNG,
  pngB: PNG,
  tolerance: number,
  region: DiffBounds
): DiffBounds | null {
  if (pngA.width !== pngB.width || pngA.height !== pngB.height) {
    throw new Error('PNG dimensions must match to compare pixel differences');
  }

  const minXLimit = Math.max(0, Math.floor(region.minX));
  const minYLimit = Math.max(0, Math.floor(region.minY));
  const maxXLimit = Math.min(pngA.width - 1, Math.ceil(region.maxX));
  const maxYLimit = Math.min(pngA.height - 1, Math.ceil(region.maxY));

  if (minXLimit > maxXLimit || minYLimit > maxYLimit) {
    return null;
  }

  let minX = Infinity;
  let minY = Infinity;
  let maxX = -Infinity;
  let maxY = -Infinity;

  for (let y = minYLimit; y <= maxYLimit; y++) {
    for (let x = minXLimit; x <= maxXLimit; x++) {
      const idx = (y * pngA.width + x) * 4;
      const dr = Math.abs(pngA.data[idx] - pngB.data[idx]);
      const dg = Math.abs(pngA.data[idx + 1] - pngB.data[idx + 1]);
      const db = Math.abs(pngA.data[idx + 2] - pngB.data[idx + 2]);
      const da = Math.abs(pngA.data[idx + 3] - pngB.data[idx + 3]);

      if (dr > tolerance || dg > tolerance || db > tolerance || da > tolerance) {
        if (x < minX) minX = x;
        if (y < minY) minY = y;
        if (x > maxX) maxX = x;
        if (y > maxY) maxY = y;
      }
    }
  }

  if (!Number.isFinite(minX) || !Number.isFinite(minY) || !Number.isFinite(maxX) || !Number.isFinite(maxY)) {
    return null;
  }

  return { minX, minY, maxX, maxY };
}

function toPointTuple(value: any, fallback: [number, number]): [number, number] {
  if (Array.isArray(value) && value.length >= 2) {
    const [x, y] = value;
    if (Number.isFinite(x) && Number.isFinite(y)) {
      return [x, y];
    }
  }

  if (value && typeof value.x === 'number' && typeof value.y === 'number') {
    return [value.x, value.y];
  }

  return fallback;
}

=======
>>>>>>> 94f2d260
async function withExample<T>(
  exampleId: string,
  handler: (context: { map: LeafletMap; example: ExampleConfig; initialSize: { x: number; y: number } }) => Promise<T> | T
): Promise<T> {
  const example = examples.find((item) => item.id === exampleId);
  if (!example) {
    throw new Error(`Example with id "${exampleId}" not found`);
  }

  const container = document.createElement('div');
  container.style.width = `${example.width}px`;
  container.style.height = `${example.height}px`;
  document.body.appendChild(container);

  const map = L.map(container as any) as LeafletMap;

  example.setup(L, map);
  const sizeBeforeResize = map.getSize();

  if (typeof (map as any).setSize === 'function' && (sizeBeforeResize.x !== example.width || sizeBeforeResize.y !== example.height)) {
    (map as any).setSize(example.width, example.height);
  }
  await waitForMap(map);

  try {
    return await handler({ map, example, initialSize: { x: sizeBeforeResize.x, y: sizeBeforeResize.y } });
  } finally {
    map.remove();
    container.remove();
  }
}

beforeAll(async () => {
  const fixtureFile = await ensureTileFixture();
  const tileFixtureUrl = pathToFileURL(fixtureFile).toString();
  process.env.LEAFLET_NODE_TILE_URL = tileFixtureUrl;

  const examplesPath = path.join(docsDir, 'examples.js');
  const examplesModule = await import(examplesPath) as { examples: ExampleConfig[] };
  examples = examplesModule.examples;
}, 30000);

describe('Documentation examples stay in sync between client and server configurations', () => {
  it('quick-start example sets the expected map view and marker placement', async () => {
    await withExample('quick-start', ({ map, initialSize, example }) => {
      expect(initialSize.x).toBe(example.width);
      expect(initialSize.y).toBe(example.height);

      const center = map.getCenter();
      expect(center.lat).toBeCloseTo(51.505538, 6);
      expect(center.lng).toBeCloseTo(-0.090005, 6);
      expect(map.getZoom()).toBe(13);

      const markers = getMarkers(map);
      expect(markers.length).toBeGreaterThan(0);
      const marker = markers[0];
      const markerLatLng = marker.getLatLng();
      expect(markerLatLng.lat).toBeCloseTo(51.505538, 6);
      expect(markerLatLng.lng).toBeCloseTo(-0.090005, 6);

      const popup = (map as any)._popup;
      expect(popup).toBeDefined();
      if (popup) {
        expect(map.hasLayer(popup)).toBe(true);
      }
    });
  });

  it('custom-icons example applies the documented icon sizing and anchors', async () => {
    await withExample('custom-icons', ({ map }) => {
      const markers = getMarkers(map);
      expect(markers.length).toBeGreaterThanOrEqual(2);

      const customMarker = markers.find((marker) => {
        const iconUrl = (marker.options.icon as any)?.options?.iconUrl;
        return typeof iconUrl === 'string' && iconUrl.includes('marker-icon-2x-green');
      });

      expect(customMarker).toBeDefined();

      const iconOptions = (customMarker!.options.icon as any).options;
      expect(iconOptions.iconSize).toEqual([25, 41]);
      expect(iconOptions.iconAnchor).toEqual([12, 41]);
      expect(iconOptions.popupAnchor).toEqual([1, -34]);
    });
  });

  it('renders the quick-start marker into the exported PNG where expected', async () => {
    await withExample('quick-start', async ({ map, example }) => {
      await waitForTiles(map);

      const initialBuffer = await (map as any).toBuffer('png');
      const { png: initialPng } = analyzePng(initialBuffer);

      expect(initialPng.width).toBe(example.width);
      expect(initialPng.height).toBe(example.height);

      expect(pngWithMarker.width).toBe(example.width);
      expect(pngWithMarker.height).toBe(example.height);

      const markers = getMarkers(map);
      expect(markers.length).toBeGreaterThan(0);
      const marker = markers[0];

      if (typeof map.closePopup === 'function') {
        map.closePopup();
        await new Promise((resolve) => setTimeout(resolve, 50));
      }

      const buffer = await (map as any).toBuffer('png');
      const { png: pngWithMarker } = analyzePng(buffer);

      expect(pngWithMarker.width).toBe(example.width);
      expect(pngWithMarker.height).toBe(example.height);

      marker.remove();
      await new Promise((resolve) => setTimeout(resolve, 50));

      const bufferWithoutMarker = await (map as any).toBuffer('png');
      const { png: pngWithoutMarker } = analyzePng(bufferWithoutMarker);

      const differingPixels = countDifferingPixels(pngWithMarker, pngWithoutMarker, 20);
      expect(differingPixels).toBeGreaterThan(200);

      const diffBounds = boundingBoxOfDifferences(pngWithMarker, pngWithoutMarker, 20);
      expect(diffBounds).not.toBeNull();

      const markerLatLng = marker.getLatLng();
      const markerPoint = map.latLngToContainerPoint(markerLatLng);
      const iconOptions = (marker.options.icon as any)?.options ?? {};
      const iconSize = toPointTuple(iconOptions.iconSize, [25, 41]);
      const iconAnchor = toPointTuple(iconOptions.iconAnchor, [12, 41]);

      const expectedTopLeftX = markerPoint.x - iconAnchor[0];
      const expectedTopLeftY = markerPoint.y - iconAnchor[1];
      const expectedBottomRightX = expectedTopLeftX + iconSize[0];
      const expectedBottomRightY = expectedTopLeftY + iconSize[1];

      const regionPadding = 25;
      const region: DiffBounds = {
        minX: expectedTopLeftX - regionPadding,
        minY: expectedTopLeftY - regionPadding,
        maxX: expectedBottomRightX + regionPadding,
        maxY: expectedBottomRightY + regionPadding,
      };
      const markerBounds = boundingBoxOfDifferencesInRegion(
        pngWithMarker,
        pngWithoutMarker,
        20,
        region
      );
      expect(markerBounds).not.toBeNull();
      const bounds = markerBounds!;
      expect(Math.abs(bounds.minX - expectedTopLeftX)).toBeLessThanOrEqual(3);
      expect(Math.abs(bounds.minY - expectedTopLeftY)).toBeLessThanOrEqual(3);
      expect(Math.abs(bounds.maxX - expectedBottomRightX)).toBeLessThanOrEqual(3);
      expect(Math.abs(bounds.maxY - expectedBottomRightY)).toBeLessThanOrEqual(3);
    });
  });

  it('renders the quick-start popup into the exported PNG', async () => {
    await withExample('quick-start', async ({ map }) => {
      await waitForTiles(map);

      const bufferWithPopup = await (map as any).toBuffer('png');
      const { png: pngWithPopup } = analyzePng(bufferWithPopup);

      map.closePopup();
      await new Promise((resolve) => setTimeout(resolve, 50));

      const bufferWithoutPopup = await (map as any).toBuffer('png');
      const { png: pngWithoutPopup } = analyzePng(bufferWithoutPopup);

      const differingPixels = countDifferingPixels(pngWithPopup, pngWithoutPopup, 15);
      expect(differingPixels).toBeGreaterThan(4000);

      const diffBounds = boundingBoxOfDifferences(pngWithPopup, pngWithoutPopup, 12);
      expect(diffBounds).not.toBeNull();

      const popup: any = (map as any)._popup;
      expect(popup).toBeDefined();
      if (!popup) {
        return;
      }

      const anchorPoint = map.latLngToContainerPoint(popup.getLatLng());
      const popupAnchor = (L as any).point(popup._getAnchor ? popup._getAnchor() : [0, 0]);
      const optionOffset = popup.options?.offset ? (L as any).point(popup.options.offset) : (L as any).point(0, 0);
      const totalAnchor = anchorPoint.add(popupAnchor).add(optionOffset);

      const bounds = diffBounds!;
      const centerX = (bounds.minX + bounds.maxX) / 2;
      expect(Math.abs(centerX - totalAnchor.x)).toBeLessThanOrEqual(4);
      expect(Math.abs(bounds.maxY - totalAnchor.y)).toBeLessThanOrEqual(3);
      expect(bounds.minY).toBeLessThan(totalAnchor.y - 40);
    });
  });

<<<<<<< HEAD
=======
  it('renders the quick-start popup into the exported PNG', async () => {
    await withExample('quick-start', async ({ map }) => {
      await waitForTiles(map);

      const bufferWithPopup = await (map as any).toBuffer('png');
      const { png: pngWithPopup } = analyzePng(bufferWithPopup);

      map.closePopup();
      await new Promise((resolve) => setTimeout(resolve, 50));

      const bufferWithoutPopup = await (map as any).toBuffer('png');
      const { png: pngWithoutPopup } = analyzePng(bufferWithoutPopup);

      const differingPixels = countDifferingPixels(pngWithPopup, pngWithoutPopup, 15);
      expect(differingPixels).toBeGreaterThan(4000);
    });
  });
>>>>>>> 94f2d260
});<|MERGE_RESOLUTION|>--- conflicted
+++ resolved
@@ -95,7 +95,6 @@
   return diffCount;
 }
 
-<<<<<<< HEAD
 interface DiffBounds {
   minX: number;
   minY: number;
@@ -200,8 +199,6 @@
   return fallback;
 }
 
-=======
->>>>>>> 94f2d260
 async function withExample<T>(
   exampleId: string,
   handler: (context: { map: LeafletMap; example: ExampleConfig; initialSize: { x: number; y: number } }) => Promise<T> | T
@@ -400,24 +397,4 @@
     });
   });
 
-<<<<<<< HEAD
-=======
-  it('renders the quick-start popup into the exported PNG', async () => {
-    await withExample('quick-start', async ({ map }) => {
-      await waitForTiles(map);
-
-      const bufferWithPopup = await (map as any).toBuffer('png');
-      const { png: pngWithPopup } = analyzePng(bufferWithPopup);
-
-      map.closePopup();
-      await new Promise((resolve) => setTimeout(resolve, 50));
-
-      const bufferWithoutPopup = await (map as any).toBuffer('png');
-      const { png: pngWithoutPopup } = analyzePng(bufferWithoutPopup);
-
-      const differingPixels = countDifferingPixels(pngWithPopup, pngWithoutPopup, 15);
-      expect(differingPixels).toBeGreaterThan(4000);
-    });
-  });
->>>>>>> 94f2d260
 });